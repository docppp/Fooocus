--- conflicted
+++ resolved
@@ -20,15 +20,12 @@
     html_name = os.path.join(os.path.dirname(local_temp_filename), 'log.html')
     return html_name
 
-
-<<<<<<< HEAD
+  
 def create_full_prompt_spoiler(positives, negatives):
     return f"""<details><summary>Positive</summary>{','.join(positives)}</details>
     <details><summary>Negative</summary>{','.join(negatives)}</details>"""
 
 
-def log(img, dic):
-=======
 def log(img, metadata, metadata_parser: MetadataParser | None = None, output_format=None) -> str:
     path_outputs = modules.config.temp_path if args_manager.args.disable_image_log else modules.config.path_outputs
     output_format = output_format if output_format else modules.config.default_output_format
@@ -53,7 +50,6 @@
     else:
         image.save(local_temp_filename)
 
->>>>>>> 052393bb
     if args_manager.args.disable_image_log:
         return local_temp_filename
 
@@ -122,11 +118,7 @@
         item += f"<tr><td class='label'>{label}</td><td class='value'>{value_txt}</td></tr>\n"
     item += "</table>"
 
-<<<<<<< HEAD
     js_txt = urllib.parse.quote(json.dumps({k: v for k, v in dic if k != "Full raw prompt"}, indent=0), safe='')
-=======
-    js_txt = urllib.parse.quote(json.dumps({k: v for _, k, v in metadata}, indent=0), safe='')
->>>>>>> 052393bb
     item += f"</br><button onclick=\"to_clipboard('{js_txt}')\">Copy to Clipboard</button>"
 
     item += "</td>"
