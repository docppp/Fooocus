--- conflicted
+++ resolved
@@ -198,16 +198,10 @@
 }
 
 #stylePreviewOverlay {
-<<<<<<< HEAD
-    display: none;
-    width: 120px;
-    height: 100px;
-=======
     opacity: 0;
     pointer-events: none;
     width: 128px;
     height: 128px;
->>>>>>> dc5b5238
     position: fixed;
     top: 0px;
     left: 0px;
@@ -215,9 +209,6 @@
     transform: translate(-140px, 20px);
     background-size: cover;
     background-position: center;
-<<<<<<< HEAD
-    border-radius: 5px;
-=======
     background-color: rgba(0, 0, 0, 0.3);
     border-radius: 5px;
     z-index: 100;
@@ -226,5 +217,4 @@
 
 #stylePreviewOverlay.lower-half {
     transform: translate(-140px, -140px);
->>>>>>> dc5b5238
 }