// based on https://github.com/AUTOMATIC1111/stable-diffusion-webui/blob/v1.6.0/script.js
function gradioApp() {
    const elems = document.getElementsByTagName('gradio-app');
    const elem = elems.length == 0 ? document : elems[0];

    if (elem !== document) {
        elem.getElementById = function(id) {
            return document.getElementById(id);
        };
    }
    return elem.shadowRoot ? elem.shadowRoot : elem;
}

/**
 * Get the currently selected top-level UI tab button (e.g. the button that says "Extras").
 */
function get_uiCurrentTab() {
    return gradioApp().querySelector('#tabs > .tab-nav > button.selected');
}

/**
 * Get the first currently visible top-level UI tab content (e.g. the div hosting the "txt2img" UI).
 */
function get_uiCurrentTabContent() {
    return gradioApp().querySelector('#tabs > .tabitem[id^=tab_]:not([style*="display: none"])');
}

var uiUpdateCallbacks = [];
var uiAfterUpdateCallbacks = [];
var uiLoadedCallbacks = [];
var uiTabChangeCallbacks = [];
var optionsChangedCallbacks = [];
var uiAfterUpdateTimeout = null;
var uiCurrentTab = null;

/**
 * Register callback to be called at each UI update.
 * The callback receives an array of MutationRecords as an argument.
 */
function onUiUpdate(callback) {
    uiUpdateCallbacks.push(callback);
}

/**
 * Register callback to be called soon after UI updates.
 * The callback receives no arguments.
 *
 * This is preferred over `onUiUpdate` if you don't need
 * access to the MutationRecords, as your function will
 * not be called quite as often.
 */
function onAfterUiUpdate(callback) {
    uiAfterUpdateCallbacks.push(callback);
}

/**
 * Register callback to be called when the UI is loaded.
 * The callback receives no arguments.
 */
function onUiLoaded(callback) {
    uiLoadedCallbacks.push(callback);
}

/**
 * Register callback to be called when the UI tab is changed.
 * The callback receives no arguments.
 */
function onUiTabChange(callback) {
    uiTabChangeCallbacks.push(callback);
}

/**
 * Register callback to be called when the options are changed.
 * The callback receives no arguments.
 * @param callback
 */
function onOptionsChanged(callback) {
    optionsChangedCallbacks.push(callback);
}

function executeCallbacks(queue, arg) {
    for (const callback of queue) {
        try {
            callback(arg);
        } catch (e) {
            console.error("error running callback", callback, ":", e);
        }
    }
}

/**
 * Schedule the execution of the callbacks registered with onAfterUiUpdate.
 * The callbacks are executed after a short while, unless another call to this function
 * is made before that time. IOW, the callbacks are executed only once, even
 * when there are multiple mutations observed.
 */
function scheduleAfterUiUpdateCallbacks() {
    clearTimeout(uiAfterUpdateTimeout);
    uiAfterUpdateTimeout = setTimeout(function() {
        executeCallbacks(uiAfterUpdateCallbacks);
    }, 200);
}

var executedOnLoaded = false;

document.addEventListener("DOMContentLoaded", function() {
    var mutationObserver = new MutationObserver(function(m) {
        if (!executedOnLoaded && gradioApp().querySelector('#generate_button')) {
            executedOnLoaded = true;
            executeCallbacks(uiLoadedCallbacks);
        }

        executeCallbacks(uiUpdateCallbacks, m);
        scheduleAfterUiUpdateCallbacks();
        const newTab = get_uiCurrentTab();
        if (newTab && (newTab !== uiCurrentTab)) {
            uiCurrentTab = newTab;
            executeCallbacks(uiTabChangeCallbacks);
        }
    });
    mutationObserver.observe(gradioApp(), {childList: true, subtree: true});
    initStylePreviewOverlay();
});

/**
 * Add a ctrl+enter as a shortcut to start a generation
 */
document.addEventListener('keydown', function(e) {
    const isModifierKey = (e.metaKey || e.ctrlKey || e.altKey);
    const isEnterKey = (e.key == "Enter" || e.keyCode == 13);

    if(isModifierKey && isEnterKey) {
        const generateButton = gradioApp().querySelector('button:not(.hidden)[id=generate_button]');
        if (generateButton) {
            generateButton.click();
            e.preventDefault();
            return;
        }

        const stopButton = gradioApp().querySelector('button:not(.hidden)[id=stop_button]')
        if(stopButton) {
            stopButton.click();
            e.preventDefault();
            return;
        }
    }
});

function initStylePreviewOverlay() {
    let overlayVisible = false;
    const samplesPath = document.querySelector("meta[name='samples-path']").getAttribute("content")
    const overlay = document.createElement('div');
    overlay.id = 'stylePreviewOverlay';
    document.body.appendChild(overlay);
    document.addEventListener('mouseover', function(e) {
        const label = e.target.closest('.style_selections label');
        if (!label) return;
        label.removeEventListener("mouseout", onMouseLeave);
        label.addEventListener("mouseout", onMouseLeave);
        overlayVisible = true;
<<<<<<< HEAD
        overlay.style.display = "block";
        const originalText = label.querySelector("span").getAttribute("data-original-text");
        const name = originalText || label.querySelector("span").textContent;
        overlay.style.backgroundImage = `url("${samplesPath.replace(
          "Fooocus V2",
          name
        )}")`;
        function onMouseLeave() {
            overlayVisible = false;
            overlay.style.display = "none";
=======
        overlay.style.opacity = "1";
        const originalText = label.querySelector("span").getAttribute("data-original-text");
        const name = originalText || label.querySelector("span").textContent;
        overlay.style.backgroundImage = `url("${samplesPath.replace(
          "fooocus_v2",
          name.toLowerCase().replaceAll(" ", "_")
        ).replaceAll("\\", "\\\\")}")`;
        function onMouseLeave() {
            overlayVisible = false;
            overlay.style.opacity = "0";
>>>>>>> dc5b5238
            overlay.style.backgroundImage = "";
            label.removeEventListener("mouseout", onMouseLeave);
        }
    });
    document.addEventListener('mousemove', function(e) {
        if(!overlayVisible) return;
        overlay.style.left = `${e.clientX}px`;
        overlay.style.top = `${e.clientY}px`;
<<<<<<< HEAD
=======
        overlay.className = e.clientY > window.innerHeight / 2 ? "lower-half" : "upper-half";
>>>>>>> dc5b5238
    });
}

/**
 * checks that a UI element is not in another hidden element or tab content
 */
function uiElementIsVisible(el) {
    if (el === document) {
        return true;
    }

    const computedStyle = getComputedStyle(el);
    const isVisible = computedStyle.display !== 'none';

    if (!isVisible) return false;
    return uiElementIsVisible(el.parentNode);
}

function uiElementInSight(el) {
    const clRect = el.getBoundingClientRect();
    const windowHeight = window.innerHeight;
    const isOnScreen = clRect.bottom > 0 && clRect.top < windowHeight;

    return isOnScreen;
}

function playNotification() {
    gradioApp().querySelector('#audio_notification audio')?.play();
}

function set_theme(theme) {
    var gradioURL = window.location.href;
    if (!gradioURL.includes('?__theme=')) {
        window.location.replace(gradioURL + '?__theme=' + theme);
    }
}<|MERGE_RESOLUTION|>--- conflicted
+++ resolved
@@ -158,18 +158,6 @@
         label.removeEventListener("mouseout", onMouseLeave);
         label.addEventListener("mouseout", onMouseLeave);
         overlayVisible = true;
-<<<<<<< HEAD
-        overlay.style.display = "block";
-        const originalText = label.querySelector("span").getAttribute("data-original-text");
-        const name = originalText || label.querySelector("span").textContent;
-        overlay.style.backgroundImage = `url("${samplesPath.replace(
-          "Fooocus V2",
-          name
-        )}")`;
-        function onMouseLeave() {
-            overlayVisible = false;
-            overlay.style.display = "none";
-=======
         overlay.style.opacity = "1";
         const originalText = label.querySelector("span").getAttribute("data-original-text");
         const name = originalText || label.querySelector("span").textContent;
@@ -180,7 +168,6 @@
         function onMouseLeave() {
             overlayVisible = false;
             overlay.style.opacity = "0";
->>>>>>> dc5b5238
             overlay.style.backgroundImage = "";
             label.removeEventListener("mouseout", onMouseLeave);
         }
@@ -189,10 +176,7 @@
         if(!overlayVisible) return;
         overlay.style.left = `${e.clientX}px`;
         overlay.style.top = `${e.clientY}px`;
-<<<<<<< HEAD
-=======
         overlay.className = e.clientY > window.innerHeight / 2 ? "lower-half" : "upper-half";
->>>>>>> dc5b5238
     });
 }
 
